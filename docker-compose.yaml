--- conflicted
+++ resolved
@@ -9,11 +9,7 @@
 services:
   # Create a new cockroach database
   database:
-<<<<<<< HEAD
     image: cockroachdb/cockroach:v25.1.6
-=======
-    image: cockroachdb/cockroach:v24.3.13
->>>>>>> 0fab7964
     ports:
       - "26257:26257"
       # Expose the CRDB admin UI on 9090
@@ -26,11 +22,7 @@
       retries: 5
 
   create-databases:
-<<<<<<< HEAD
     image: cockroachdb/cockroach:v25.1.6
-=======
-    image: cockroachdb/cockroach:v24.3.13
->>>>>>> 0fab7964
     command:
       - sql
       - --insecure
