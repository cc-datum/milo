--- conflicted
+++ resolved
@@ -401,42 +401,36 @@
           echo "Creating/updating symlink: $_SYMLINK_PATH -> $_NAME-$_VERSION (within $_TOOL_DIR)"
           (cd "$_TOOL_DIR" && ln -sf "$_NAME-$_VERSION" "$_NAME")
           echo "Tool $_NAME is now available at $_SYMLINK_PATH (points to $_VERSIONED_TOOL_PATH)"
-<<<<<<< HEAD
         fi
 
-    silent: true
-    
   validate-kustomizations:
-    desc: Validate all kustomization.yaml files using kustomize build
-    cmds:
-      - echo "# Kustomize Validation Results"
-      - echo ""
-      - |
-        HAS_ERRORS=0
-        KUSTOMIZATION_DIRS=$(find . -name "kustomization.yaml" -exec dirname {} \;)
-        for dir in $KUSTOMIZATION_DIRS; do
-          echo "🔍 Validating: $dir"
-          if ! OUTPUT=$(kustomize build "$dir" 2>&1); then
+      desc: Validate all kustomization.yaml files using kustomize build
+      cmds:
+        - echo "# Kustomize Validation Results"
+        - echo ""
+        - |
+          HAS_ERRORS=0
+          KUSTOMIZATION_DIRS=$(find . -name "kustomization.yaml" -exec dirname {} \;)
+          for dir in $KUSTOMIZATION_DIRS; do
+            echo "🔍 Validating: $dir"
+            if ! OUTPUT=$(kustomize build "$dir" 2>&1); then
+              echo ""
+              echo "❌ Error in '$dir':"
+              echo "----------------------------------------"
+              echo "$OUTPUT"
+              echo "----------------------------------------"
+              echo ""
+              HAS_ERRORS=1
+            else
+              echo "✅ $dir is valid"
+            fi
+          done
+          if [ "$HAS_ERRORS" -eq 1 ]; then
             echo ""
-            echo "❌ Error in '$dir':"
-            echo "----------------------------------------"
-            echo "$OUTPUT"
-            echo "----------------------------------------"
+            echo "🚨 One or more kustomizations failed validation."
+            exit 1
+          else
             echo ""
-            HAS_ERRORS=1
-          else
-            echo "✅ $dir is valid"
+            echo "🎉 All kustomizations are valid."
           fi
-        done
-        if [ "$HAS_ERRORS" -eq 1 ]; then
-          echo ""
-          echo "🚨 One or more kustomizations failed validation."
-          exit 1
-        else
-          echo ""
-          echo "🎉 All kustomizations are valid."
-        fi
-    silent: false
-=======
-        fi
->>>>>>> 0a432e60
+      silent: false