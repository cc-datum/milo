package v1alpha1

import (
	metav1 "k8s.io/apimachinery/pkg/apis/meta/v1"
)

// RoleReference contains information that points to the Role being used
// +k8s:deepcopy-gen=true
type RoleReference struct {
	// Name is the name of resource being referenced
	// +kubebuilder:validation:Required
	Name string `json:"name"`
	// Namespace of the referenced Role. If empty, it is assumed to be in the PolicyBinding's namespace.
	// +kubebuilder:validation:Optional
	Namespace string `json:"namespace,omitempty"`
}

// Subject contains a reference to the object or user identities a role binding applies to.
// This can be a User or Group.
// +k8s:deepcopy-gen=true
// +kubebuilder:validation:XValidation:rule="(self.kind == 'Group' && has(self.name) && self.name.startsWith('system:')) || (has(self.uid) && size(self.uid) > 0)",message="UID is required for all subjects except system groups (groups with names starting with 'system:')"
type Subject struct {
	// Kind of object being referenced. Values defined in Kind constants.
	// +kubebuilder:validation:Required
	// +kubebuilder:validation:Enum=User;Group
	Kind string `json:"kind"`
	// Name of the object being referenced. A special group name of
	// "system:authenticated-users" can be used to refer to all authenticated
	// users.
	// +kubebuilder:validation:Required
	Name string `json:"name"`
	// Namespace of the referenced object. If DNE, then for an SA it refers to the PolicyBinding resource's namespace.
	// For a User or Group, it is ignored.
	// +kubebuilder:validation:Optional
	Namespace string `json:"namespace,omitempty"`
	// UID of the referenced object. Optional for system groups (groups with names starting with "system:").
	// +kubebuilder:validation:Optional
	UID string `json:"uid,omitempty"`
}

<<<<<<< HEAD
// ResourceReference contains enough information to let you identify a specific
// API resource instance.
// +k8s:openapi-gen=true
=======
// TargetReference contains enough information to let you identify an API resource.
>>>>>>> 1b069375
// +k8s:deepcopy-gen=true
type ResourceReference struct {
	// APIGroup is the group for the resource being referenced.
	// If APIGroup is not specified, the specified Kind must be in the core API group.
	// For any other third-party types, APIGroup is required.
	// +kubebuilder:validation:Optional
	APIGroup string `json:"apiGroup,omitempty"`
	// Kind is the type of resource being referenced.
	// +kubebuilder:validation:Required
	Kind string `json:"kind"`
	// Name is the name of resource being referenced.
	// +kubebuilder:validation:Required
	Name string `json:"name"`
	// UID is the unique identifier of the resource being referenced.
	// +kubebuilder:validation:Required
	UID string `json:"uid"`
	// Namespace is the namespace of resource being referenced.
	// Required for namespace-scoped resources. Omitted for cluster-scoped resources.
	// +kubebuilder:validation:Optional
	Namespace string `json:"namespace,omitempty"`
}

<<<<<<< HEAD
// ResourceKind contains enough information to identify a resource type.
// +k8s:openapi-gen=true
// +k8s:deepcopy-gen=true
type ResourceKind struct {
	// APIGroup is the group for the resource type being referenced. If APIGroup
	// is not specified, the specified Kind must be in the core API group.
	// +kubebuilder:validation:Optional
	APIGroup string `json:"apiGroup,omitempty"`

	// Kind is the type of resource being referenced.
	// +kubebuilder:validation:Required
	Kind string `json:"kind"`
}

// ResourceSelector defines which resources the policy binding applies to.
// Either resourceRef or resourceKind must be specified, but not both.
// +k8s:openapi-gen=true
// +k8s:deepcopy-gen=true
// +kubebuilder:validation:XValidation:rule="has(self.resourceRef) != has(self.resourceKind)",message="exactly one of resourceRef or resourceKind must be specified, but not both"
type ResourceSelector struct {
	// ResourceRef provides a reference to a specific resource instance.
	// Mutually exclusive with resourceKind.
	// +kubebuilder:validation:Optional
	ResourceRef *ResourceReference `json:"resourceRef,omitempty"`

	// ResourceKind specifies that the policy binding should apply to all resources of a specific kind.
	// Mutually exclusive with resourceRef.
	// +kubebuilder:validation:Optional
	ResourceKind *ResourceKind `json:"resourceKind,omitempty"`
}

// +genclient
=======
>>>>>>> 1b069375
// +k8s:deepcopy-gen:interfaces=k8s.io/apimachinery/pkg/runtime.Object
// +kubebuilder:object:root=true
// +kubebuilder:subresource:status

// PolicyBinding is the Schema for the policybindings API
// +kubebuilder:printcolumn:name="Role",type="string",JSONPath=".spec.roleRef.name"
// +kubebuilder:printcolumn:name="Resource Kind",type="string",JSONPath=".spec.resourceSelector.resourceRef.kind"
// +kubebuilder:printcolumn:name="Resource Name",type="string",JSONPath=".spec.resourceSelector.resourceRef.name"
// +kubebuilder:printcolumn:name="Ready",type="string",JSONPath=".status.conditions[?(@.type=='Ready')].status"
// +kubebuilder:printcolumn:name="Age",type="date",JSONPath=".metadata.creationTimestamp"
// +kubebuilder:resource:path=policybindings,scope=Namespaced
type PolicyBinding struct {
	metav1.TypeMeta   `json:",inline"`
	metav1.ObjectMeta `json:"metadata,omitempty" protobuf:"bytes,1,opt,name=metadata"`

	Spec   PolicyBindingSpec   `json:"spec,omitempty" protobuf:"bytes,2,opt,name=spec"`
	Status PolicyBindingStatus `json:"status,omitempty" protobuf:"bytes,3,opt,name=status"`
}

// PolicyBindingSpec defines the desired state of PolicyBinding
// +k8s:deepcopy-gen=true
type PolicyBindingSpec struct {
	// RoleRef is a reference to the Role that is being bound.
	// This can be a reference to a Role custom resource.
	// +kubebuilder:validation:Required
	// +kubebuilder:validation:XValidation:rule="oldSelf == null || self == oldSelf",message="RoleRef is immutable and cannot be changed after creation"
	RoleRef RoleReference `json:"roleRef"`

	// Subjects holds references to the objects the role applies to.
	// +kubebuilder:validation:Required
	// +kubebuilder:validation:MinItems=1
	Subjects []Subject `json:"subjects"`

	// ResourceSelector defines which resources the subjects in the policy binding
	// should have the role applied to. Options within this struct are mutually
	// exclusive.
	// +kubebuilder:validation:Required
	// +kubebuilder:validation:XValidation:rule="oldSelf == null || self == oldSelf",message="ResourceSelector is immutable and cannot be changed after creation"
	ResourceSelector ResourceSelector `json:"resourceSelector"`
}

// PolicyBindingStatus defines the observed state of PolicyBinding
// +k8s:deepcopy-gen=true
type PolicyBindingStatus struct {
	// ObservedGeneration is the most recent generation observed for this PolicyBinding by the controller.
	// +kubebuilder:validation:Optional
	ObservedGeneration int64 `json:"observedGeneration,omitempty"`

	// Conditions provide conditions that represent the current status of the PolicyBinding.
	// +kubebuilder:default={{type: "Ready", status: "Unknown", reason: "Unknown", message: "Waiting for control plane to reconcile", lastTransitionTime: "1970-01-01T00:00:00Z"}}
	// +kubebuilder:validation:Optional
	Conditions []metav1.Condition `json:"conditions,omitempty"`
}

// +k8s:deepcopy-gen:interfaces=k8s.io/apimachinery/pkg/runtime.Object
// +kubebuilder:object:root=true

// PolicyBindingList contains a list of PolicyBinding
type PolicyBindingList struct {
	metav1.TypeMeta `json:",inline"`
	metav1.ListMeta `json:"metadata,omitempty"`
	Items           []PolicyBinding `json:"items"`
}<|MERGE_RESOLUTION|>--- conflicted
+++ resolved
@@ -38,13 +38,8 @@
 	UID string `json:"uid,omitempty"`
 }
 
-<<<<<<< HEAD
 // ResourceReference contains enough information to let you identify a specific
 // API resource instance.
-// +k8s:openapi-gen=true
-=======
-// TargetReference contains enough information to let you identify an API resource.
->>>>>>> 1b069375
 // +k8s:deepcopy-gen=true
 type ResourceReference struct {
 	// APIGroup is the group for the resource being referenced.
@@ -67,9 +62,7 @@
 	Namespace string `json:"namespace,omitempty"`
 }
 
-<<<<<<< HEAD
 // ResourceKind contains enough information to identify a resource type.
-// +k8s:openapi-gen=true
 // +k8s:deepcopy-gen=true
 type ResourceKind struct {
 	// APIGroup is the group for the resource type being referenced. If APIGroup
@@ -84,7 +77,6 @@
 
 // ResourceSelector defines which resources the policy binding applies to.
 // Either resourceRef or resourceKind must be specified, but not both.
-// +k8s:openapi-gen=true
 // +k8s:deepcopy-gen=true
 // +kubebuilder:validation:XValidation:rule="has(self.resourceRef) != has(self.resourceKind)",message="exactly one of resourceRef or resourceKind must be specified, but not both"
 type ResourceSelector struct {
@@ -99,9 +91,6 @@
 	ResourceKind *ResourceKind `json:"resourceKind,omitempty"`
 }
 
-// +genclient
-=======
->>>>>>> 1b069375
 // +k8s:deepcopy-gen:interfaces=k8s.io/apimachinery/pkg/runtime.Object
 // +kubebuilder:object:root=true
 // +kubebuilder:subresource:status
